--- conflicted
+++ resolved
@@ -133,25 +133,11 @@
 
 ### `sizing`
 
-<<<<<<< HEAD
+
 - `maxAdds` → скільки доливів (DCA) можна робити.
 - `addOnAdverseMovePct` → доливати при русі проти на X%.
 - `addMultiplier` → коефіцієнт розміру наступного доливу.
-=======
-- `baseSizeUsd` → базовий розмір угоди.
-- `maxAdds` → скільки доливів (DCA) можна робити.
-- `addOnAdverseMovePct` → доливати при русі проти на X%.
-- `addMultiplier` → коефіцієнт розміру наступного доливу.
-- `maxPositionUsd` → ліміт на одну позицію.
-
-**Рекомендації**:
-
-- Скальпінг: `baseSizeUsd` малий (5–20$), `maxAdds = 2–3`.
-- Інтрадей: `baseSizeUsd` 20–50$, `maxAdds = 1–2`.
-- Свінг: `baseSizeUsd` більший (50–200$), `maxAdds = 0–1`.
->>>>>>> 8d72c89e
-
-## **Рекомендації**:
+
 
 ### `exits`
 
